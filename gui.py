import sys
import time
import signal
import logging

from PyQt5.QtWidgets import QApplication, QWidget, QSlider, QHBoxLayout, QVBoxLayout, QLabel, QMainWindow, QPushButton, QTextEdit
from PyQt5.QtCore import Qt, QThread, QRunnable, pyqtSlot, QThreadPool, QObject, pyqtSignal, QRect
from PyQt5.QtGui import QPainter, QColor, QPen
from tango import AttributeProxy, DeviceProxy

# prefix for all Tango device names
TANGO_NAME_PREFIX = "epfl/station1"

# definition of Tango attribute and command names
TANGO_ATTRIBUTE_LEVEL = "level"
TANGO_ATTRIBUTE_VALVE = "valve"
TANGO_ATTRIBUTE_FLOW = "flow"
TANGO_ATTRIBUTE_COLOR = "color"
TANGO_ATTRIBUTE_ALARMS = "alarms"
TANGO_COMMAND_FILL = "Fill"
TANGO_COMMAND_FLUSH = "Flush"


class TankWidget(QWidget):
    """
    Widget that displays the paint tank and valve
    """
    MARGIN_BOTTOM = 50
    VALVE_WIDTH = 15

    def __init__(self, tank_width, tank_height=200, level=0):
        super().__init__()
        self.fill_color = QColor("grey")
        self.fill_level = level
        self.tank_height = tank_height
        self.tank_width = tank_width
        self.valve = 0
        self.flow = 0
        self.setMinimumSize(self.tank_width, self.tank_height + self.MARGIN_BOTTOM)

    def setValve(self, valve):
        """
        set the valve level between 0 and 100
        """
        self.valve = valve

    def setFlow(self, flow):
        """
        set the value of the flow label
        """
        self.flow = flow

    def setColor(self, color):
        """
        set the color of the paint in hex format (e.g. #000000)
        """
        self.fill_color = QColor(color)

    def paintEvent(self, event):
        """
        paint method called to draw the UI elements
        """
        # get a painter object
        painter = QPainter(self)
        # draw tank outline as solid black line
        painter.setPen(QPen(Qt.black, 2, Qt.SolidLine))
        painter.drawRect(1, 1, self.width() - 2, self.height() - self.MARGIN_BOTTOM - 2)
        # draw paint color
        painter.setPen(QColor(0, 0, 0, 0))
        painter.setBrush(self.fill_color)
        painter.drawRect(2, 2 + int((1.0 - self.fill_level) * (self.height() - self.MARGIN_BOTTOM - 4)),
                         self.width() - 4,
                         int(self.fill_level * (self.height() - self.MARGIN_BOTTOM - 4)))
        # draw valve symobl
        painter.setPen(QPen(Qt.black, 2, Qt.SolidLine))
        painter.drawLine(self.width() / 2, self.height() - self.MARGIN_BOTTOM, self.width() / 2,
                         self.height() - self.MARGIN_BOTTOM + 5)
        painter.drawLine(self.width() / 2, self.height(), self.width() / 2,
                         self.height() - 5)
        painter.drawLine(self.width() / 2 - self.VALVE_WIDTH, self.height() - self.MARGIN_BOTTOM + 5,
                         self.width() / 2 + self.VALVE_WIDTH,
                         self.height() - 5)
        painter.drawLine(self.width() / 2 - self.VALVE_WIDTH, self.height() - 5, self.width() / 2 + self.VALVE_WIDTH,
                         self.height() - self.MARGIN_BOTTOM + 5)
        painter.drawLine(self.width() / 2 - self.VALVE_WIDTH, self.height() - self.MARGIN_BOTTOM + 5,
                         self.width() / 2 + self.VALVE_WIDTH,
                         self.height() - self.MARGIN_BOTTOM + 5)
        painter.drawLine(self.width() / 2 - self.VALVE_WIDTH, self.height() - 5, self.width() / 2 + self.VALVE_WIDTH,
                         self.height() - 5)
        # draw labels
        painter.drawText(
            QRect(0, self.height() - self.MARGIN_BOTTOM, self.width() / 2 - self.VALVE_WIDTH, self.MARGIN_BOTTOM),
            Qt.AlignCenter, "%u%%" % self.valve)
        painter.drawText(
            QRect(self.width() / 2 + self.VALVE_WIDTH, self.height() - self.MARGIN_BOTTOM,
                  self.width() / 2 - self.VALVE_WIDTH, self.MARGIN_BOTTOM),
            Qt.AlignCenter, "%.1f l/s" % self.flow)


class ErrorWindowWidget(QWidget):
    "Widget to show event and error"
   
    
    def __init__(self,name,width):
        super().__init__()
        self.name = name
        self.setGeometry(0, 0, width, 400)
        self.setMinimumSize(width, 400)
        self.layout = QVBoxLayout()
        self.worker = None
        self.logs = [["TimeStamp","TANK","MESSAGE"]]
        
        self.label_edit = QLabel(name)
        self.label_edit.setAlignment(Qt.AlignHCenter)
        self.layout.addWidget(self.label_edit )
        
        self.editor = QTextEdit("")
        self.editor.setAlignment(Qt.AlignCenter)
        self.editor.setReadOnly(True)
        self.editor.setMinimumSize(width, 400)
        self.update()
        self.layout.addWidget(self.editor)
        
        button = QPushButton('Update', self)
        button.clicked.connect(self.update)
        self.layout.addWidget(button)
        
        self.setLayout(self.layout)
        
        
        
    def update(self):
        
        string = """<table style="width : 100%;border: 1px solid;border-spacing: 0;margin-bottom: 5px;border-collapse: collapse;">
        <tbody style = "display: table-row-group;vertical-align: middle;">"""
        for log in self.logs:
            string+="""<tr style = "display: table-row;vertical-align: inherit;width : 100%;">
            <td style = "border: 1px solid;display: table-cell;vertical-align: inherit;padding: 3px 5px 3px 10px;">{}</td>
            <td style = "border: 1px solid;display: table-cell;vertical-align: inherit;padding: 3px 5px 3px 10px;">{}</td>
            <td style = "width :100%;border: 1px solid;display: table-cell;padding: 5px 40%;">{}</td></tr>""".format(log[0],log[1],log[2])
            
        string += " </tr> </tbody> </table>"
        self.editor.setHtml(string)
        
    def setWorker(self,worker):
        self.worker = worker
        self.worker.alarm.done.connect(self.set_log_cyan)
        
        
        
    
    @pyqtSlot()
    def set_log_cyan(self,alarms):
        array_alarm = alarms.split('|')
        for text in array_alarm:
            alarm = text.split('/')
            self.logs.append([alarm[1],alarm[2],alarm[3]])
    
        self.update()  
        
    @pyqtSlot()
    def set_log_yellow(self,alarms):
        for keys, value in alarms:
                self.logs.append(["{}:{}:{}:{}:{}".format(value[0],value[1],value[2],value[3],value[4],value[5])
                ,str(tank_i),DEFAULT_ALARM_DEFS[keys]])
    
        self.update()  
        
    @pyqtSlot()
    def set_log_magenta(self,alarms):
        for keys, value in alarms:
                self.logs.append(["{}:{}:{}:{}:{}".format(value[0],value[1],value[2],value[3],value[4],value[5])
                ,str(tank_i),DEFAULT_ALARM_DEFS[keys]])
    
        self.update()  
    
        
        
        

class PaintTankWidget(QWidget):
    """
    Widget to hold a single paint tank, valve slider and command buttons
    """

    def __init__(self, name, width, fill_button=False, flush_button=False):
        super().__init__()
        self.name = name
        self.setGeometry(0, 0, width, 400)
        self.setMinimumSize(width, 400)
        self.layout = QVBoxLayout()
        self.threadpool = QThreadPool()
        self.worker = TangoBackgroundWorker(self.name)
        self.worker.level.done.connect(self.setLevel)
        self.worker.flow.done.connect(self.setFlow)
        self.worker.color.done.connect(self.setColor)

        if fill_button:
            button = QPushButton('Fill', self)
            button.setToolTip('Fill up the tank with paint')
            button.clicked.connect(self.on_fill)
            self.layout.addWidget(button)

        # label for level
        self.label_level = QLabel("Level: --")
        self.label_level.setAlignment(Qt.AlignCenter)
        self.layout.addWidget(self.label_level)

        # tank widget
        self.tank = TankWidget(width)
        self.layout.addWidget(self.tank, 5)

        # slider for the valve
        self.slider = QSlider(Qt.Horizontal, self)
        self.slider.setFocusPolicy(Qt.NoFocus)
        self.slider.setGeometry(0, 0, width, 10)
        self.slider.setRange(0, 100)
        self.slider.setValue(0)  # valve closed
        self.slider.setSingleStep(10)
        self.slider.setTickInterval(20)
        self.timer_slider = None
        self.slider.valueChanged[int].connect(self.changedValue)
        self.layout.addWidget(self.slider)

        if flush_button:
            button = QPushButton('Flush', self)
            button.setToolTip('Flush the tank')
            button.clicked.connect(self.on_flush)
            self.layout.addWidget(button)

        self.setLayout(self.layout)

        # set the valve attribute to fully clossed
        worker = TangoWriteAttributeWorker(self.name, TANGO_ATTRIBUTE_VALVE, self.slider.value() / 100.0)
        self.threadpool.start(worker)
        self.worker.start()
        # update the UI element
        self.tank.setValve(0)

    def changedValue(self):
        """
        callback when the value of the valve slider has changed
        """
        if self.timer_slider is not None:
            self.killTimer(self.timer_slider)
        # start a time that fires after 200 ms
        self.timer_slider = self.startTimer(200)

    def timerEvent(self, event):
        """
        callback when the timer has fired
        """
        self.killTimer(self.timer_slider)
        self.timer_slider = None

        # set valve attribute
        worker = TangoWriteAttributeWorker(self.name, TANGO_ATTRIBUTE_VALVE, self.slider.value() / 100.0)
        worker.signal.done.connect(self.setValve)
        self.threadpool.start(worker)

    def setLevel(self, level):
        """
        set the level of the paint tank, range: 0-1
        """
        self.tank.fill_level = level
        self.label_level.setText("Level: %.1f %%" % (level * 100))
        self.tank.update()

    def setValve(self, valve):
        """
        set the value of the valve label
        """
        self.tank.setValve(self.slider.value())

    def setFlow(self, flow):
        """
        set the value of the flow label
        """
        self.tank.setFlow(flow)

    def setColor(self, color):
        """
        set the color of the paint
        """
        self.tank.setColor(color)

    def on_fill(self):
        """
        callback method for the "Fill" button
        """
        worker = TangoRunCommandWorker(self.name, TANGO_COMMAND_FILL)
        worker.signal.done.connect(self.setLevel)
        self.threadpool.start(worker)

    def on_flush(self):
        """
        callback method for the "Flush" button
        """
        worker = TangoRunCommandWorker(self.name, TANGO_COMMAND_FLUSH)
        worker.signal.done.connect(self.setLevel)
        self.threadpool.start(worker)
        
    


class ColorMixingPlantWindow(QMainWindow):
    """
    main UI window
    """

    def __init__(self):
        super().__init__()
        self.setWindowTitle("Color Mixing Plant Simulator - EPFL CS-487")
        self.setMinimumSize(900, 800)

        # Create a vertical layout
        vbox = QVBoxLayout()

        # Create a horizontal layout
        hbox = QHBoxLayout()

        self.window = QWidget()
        self.setCentralWidget(self.window)

        self.tanks = {"cyan": PaintTankWidget("cyan", width=150, fill_button=True),
                      "magenta": PaintTankWidget("magenta", width=150, fill_button=True),
                      "yellow": PaintTankWidget("yellow", width=150, fill_button=True),
                      "black": PaintTankWidget("black", width=150, fill_button=True),
                      "white": PaintTankWidget("white", width=150, fill_button=True),
                      "mixer": PaintTankWidget("mixer", width=860, flush_button=True)}

        hbox.addWidget(self.tanks["cyan"])
        hbox.addWidget(self.tanks["magenta"])
        hbox.addWidget(self.tanks["yellow"])
        hbox.addWidget(self.tanks["black"])
        hbox.addWidget(self.tanks["white"])
        
        self.error_log = ErrorWindowWidget("Error", width=150)
        self.error_log.setWorker(self.tanks["cyan"].worker)
        
        hbox.addWidget(self.error_log)

        vbox.addLayout(hbox)

        vbox.addWidget(self.tanks["mixer"])

        self.window.setLayout(vbox)


class WorkerSignal(QObject):
    """
    Implementation of a QT signal
    """
    done = pyqtSignal(object)


class TangoWriteAttributeWorker(QRunnable):
    """
    Worker class to write to a Tango attribute in the background.
    This is used to avoid blocking the main UI thread.
    """

    def __init__(self, device, attribute, value):
        super().__init__()
        self.signal = WorkerSignal()
        self.path = "%s/%s/%s" % (TANGO_NAME_PREFIX, device, attribute)
        self.value = value

    @pyqtSlot()
    def run(self):
        """
        main method of the worker
        """
        print("setDeviceAttribute: %s = %f" % (self.path, self.value))
        attr = AttributeProxy(self.path)
        try:
            # write attribute
            attr.write(self.value)
            # read back attribute
            data = attr.read()
            # send callback signal to UI
            self.signal.done.emit(data.value)
        except Exception as e:
            print("Failed to write to the Attribute: %s. Is the Device Server running?" % self.path)
            logging.warning(f"Exception Name: {type(e).__name__}")
            logging.warning(f"Exception Desc: {e}")
            print("End of the exception handling.")


class TangoRunCommandWorker(QRunnable):
    """
    Worker class to call a Tango command in the background.
    This is used to avoid blocking the main UI thread.
    """

    def __init__(self, device, command, *args):
        """
        creates a new instance for the given device instance and command
        :param device: device name
        :param command: name of the command
        :param args: command arguments
        """
        super().__init__()
        self.signal = WorkerSignal()
        self.device = "%s/%s" % (TANGO_NAME_PREFIX, device)
        self.command = command
        self.args = args

    @pyqtSlot()
    def run(self):
        """
        main method of the worker
        """
        print("device: %s command: %s args: %s" % (self.device, self.command, self.args))
        try:
            device = DeviceProxy(self.device)
            # get device server method
            func = getattr(device, self.command)
            # call command
            result = func(*self.args)
            # send callback signal to UI
            self.signal.done.emit(result)
        except Exception as e:
            print("Error calling device server command: device: %s command: %s" % (self.device, self.command))


class TangoBackgroundWorker(QThread):
    """
    This worker runs in the background and polls certain Tango device attributes (e.g. level, flow, color).
    It will signal to the UI when new data is available.
    """

    def __init__(self, name, interval=0.5):
        """
        creates a new instance
        :param name: device name
        :param interval: polling interval in seconds
        """
        super().__init__()
        self.name = name
        self.interval = interval
        self.level = WorkerSignal()
        self.flow = WorkerSignal()
        self.color = WorkerSignal()
<<<<<<< HEAD
        self.alarm = WorkerSignal()
=======
        self.alarms = WorkerSignal()
>>>>>>> e03461d8

    def run(self):
        """
        main method of the worker
        """
        print("Starting TangoBackgroundWorker for '%s' tank" % self.name)
        # define attributes
        try:
            level = AttributeProxy("%s/%s/%s" % (TANGO_NAME_PREFIX, self.name, TANGO_ATTRIBUTE_LEVEL))
            flow = AttributeProxy("%s/%s/%s" % (TANGO_NAME_PREFIX, self.name, TANGO_ATTRIBUTE_FLOW))
            color = AttributeProxy("%s/%s/%s" % (TANGO_NAME_PREFIX, self.name, TANGO_ATTRIBUTE_COLOR))
<<<<<<< HEAD
            alarm = AttributeProxy("%s/%s/%s" % (TANGO_NAME_PREFIX, self.name, TANGO_ATTRIBUTE_ALARMS))
=======
            alarms = AttributeProxy("%s/%s/%s" % (TANGO_NAME_PREFIX, self.name, TANGO_ATTRIBUTE_ALARMS))
>>>>>>> e03461d8
        except Exception as e:
            print("Error creating AttributeProxy for %s" % self.name)
            return

        while True:
            try:
                # read attributes
                data_color = color.read()
                data_level = level.read()
                data_flow = flow.read()
<<<<<<< HEAD
                data_al = alarm.read()
=======
                data_alarms = alarms.read()
>>>>>>> e03461d8
                # signal to UI
                self.color.done.emit(data_color.value)
                self.level.done.emit(data_level.value)
                self.flow.done.emit(data_flow.value)
<<<<<<< HEAD
                self.alarm.done.emit(data_al)
=======
                self.alarms.done.emit(data_alarms.value)
                # TODO: Use these prints to check/verify what is actually in alarms...
                print("Data alarms value:")
                print(data_alarms.value)
>>>>>>> e03461d8
            except Exception as e:
                print("Error reading from the device: %s" % e)

            # wait for next round
            time.sleep(self.interval)


if __name__ == '__main__':
    # register signal handler for CTRL-C events
    signal.signal(signal.SIGINT, signal.SIG_DFL)

    # init the QT application and the main window
    app = QApplication(sys.argv)
    ui = ColorMixingPlantWindow()
    # show the UI
    ui.show()
    # start the QT application (blocking until UI exits)
    app.exec_()<|MERGE_RESOLUTION|>--- conflicted
+++ resolved
@@ -144,7 +144,7 @@
         
     def setWorker(self,worker):
         self.worker = worker
-        self.worker.alarm.done.connect(self.set_log_cyan)
+        self.worker.alarms.done.connect(self.set_log_cyan)
         
         
         
@@ -442,11 +442,9 @@
         self.level = WorkerSignal()
         self.flow = WorkerSignal()
         self.color = WorkerSignal()
-<<<<<<< HEAD
-        self.alarm = WorkerSignal()
-=======
+
         self.alarms = WorkerSignal()
->>>>>>> e03461d8
+
 
     def run(self):
         """
@@ -458,11 +456,8 @@
             level = AttributeProxy("%s/%s/%s" % (TANGO_NAME_PREFIX, self.name, TANGO_ATTRIBUTE_LEVEL))
             flow = AttributeProxy("%s/%s/%s" % (TANGO_NAME_PREFIX, self.name, TANGO_ATTRIBUTE_FLOW))
             color = AttributeProxy("%s/%s/%s" % (TANGO_NAME_PREFIX, self.name, TANGO_ATTRIBUTE_COLOR))
-<<<<<<< HEAD
-            alarm = AttributeProxy("%s/%s/%s" % (TANGO_NAME_PREFIX, self.name, TANGO_ATTRIBUTE_ALARMS))
-=======
+
             alarms = AttributeProxy("%s/%s/%s" % (TANGO_NAME_PREFIX, self.name, TANGO_ATTRIBUTE_ALARMS))
->>>>>>> e03461d8
         except Exception as e:
             print("Error creating AttributeProxy for %s" % self.name)
             return
@@ -473,25 +468,16 @@
                 data_color = color.read()
                 data_level = level.read()
                 data_flow = flow.read()
-<<<<<<< HEAD
-                data_al = alarm.read()
-=======
+
                 data_alarms = alarms.read()
->>>>>>> e03461d8
                 # signal to UI
                 self.color.done.emit(data_color.value)
                 self.level.done.emit(data_level.value)
                 self.flow.done.emit(data_flow.value)
-<<<<<<< HEAD
-                self.alarm.done.emit(data_al)
-=======
                 self.alarms.done.emit(data_alarms.value)
-                # TODO: Use these prints to check/verify what is actually in alarms...
-                print("Data alarms value:")
-                print(data_alarms.value)
->>>>>>> e03461d8
             except Exception as e:
                 print("Error reading from the device: %s" % e)
+            print(data_alarms.value)
 
             # wait for next round
             time.sleep(self.interval)
